--- conflicted
+++ resolved
@@ -5,11 +5,8 @@
 import { OptimismPortal } from "src/L1/OptimismPortal.sol";
 import { CrossDomainMessenger } from "src/universal/CrossDomainMessenger.sol";
 import { ISemver } from "src/universal/ISemver.sol";
-<<<<<<< HEAD
 import { SuperchainConfig } from "src/L1/SuperchainConfig.sol";
-=======
 import { Constants } from "src/libraries/Constants.sol";
->>>>>>> b0c8bbf6
 
 /// @custom:proxied
 /// @title L1CrossDomainMessenger
@@ -37,11 +34,13 @@
 
     /// @notice Initializes the contract.
     /// @param _portal Address of the OptimismPortal contract on this network.
-<<<<<<< HEAD
-    function initialize(OptimismPortal _portal, SuperchainConfig _superchainConfig) public reinitializer(2) {
-=======
-    function initialize(OptimismPortal _portal) public reinitializer(Constants.INITIALIZER) {
->>>>>>> b0c8bbf6
+    function initialize(
+        OptimismPortal _portal,
+        SuperchainConfig _superchainConfig
+    )
+        public
+        reinitializer(Constants.INITIALIZER)
+    {
         PORTAL = _portal;
         superchainConfig = _superchainConfig;
 
